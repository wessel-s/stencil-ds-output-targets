--- conflicted
+++ resolved
@@ -25,12 +25,7 @@
   );
 }
 
-<<<<<<< HEAD
-export async function generateProxies(
-  compilerCtx: CompilerCtx,
-=======
 export function generateProxies(
->>>>>>> 5ba64d1b
   components: ComponentCompilerMeta[],
   pkgData: PackageJSON,
   outputTarget: OutputTargetVue,
