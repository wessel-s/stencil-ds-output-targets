/* tslint:disable */
/* auto-generated angular directive proxies */
import { ChangeDetectionStrategy, ChangeDetectorRef, Component, ElementRef, EventEmitter, NgZone } from '@angular/core';
import { fromEvent } from 'rxjs';

export const proxyInputs = (Cmp: any, inputs: string[]) => {
  const Prototype = Cmp.prototype;
  inputs.forEach(item => {
    Object.defineProperty(Prototype, item, {
      get() { return this.el[item]; },
      set(val: any) { this.z.runOutsideAngular(() => (this.el[item] = val)); }
    });
  });
};

export const proxyMethods = (Cmp: any, methods: string[]) => {
  const Prototype = Cmp.prototype;
  methods.forEach(methodName => {
    Prototype[methodName] = function () {
      const args = arguments;
      return this.z.runOutsideAngular(() => this.el[methodName].apply(this.el, args));
    };
  });
};

export const proxyOutputs = (instance: any, el: any, events: string[]) => {
  events.forEach(eventName => instance[eventName] = fromEvent(el, eventName));
}

// tslint:disable-next-line: only-arrow-functions
export function ProxyCmp(opts: { inputs?: any; methods?: any }) {
  const decorator =  function(cls: any){
    if (opts.inputs) {
      proxyInputs(cls, opts.inputs);
    }
    if (opts.methods) {
      proxyMethods(cls, opts.methods);
    }
    return cls;
  };
  return decorator;
}

import { Components } from 'component-library'
import { Button as IButton } from 'component-library/dist/types/components/my-button/my-button';
export declare interface MyButton extends Components.MyButton {}
@ProxyCmp({inputs: ['buttonType', 'color', 'disabled', 'download', 'expand', 'fill', 'href', 'mode', 'rel', 'shape', 'size', 'strong', 'target', 'type']})
@Component({ selector: 'my-button', changeDetection: ChangeDetectionStrategy.OnPush, template: '<ng-content></ng-content>', inputs: ['buttonType', 'color', 'disabled', 'download', 'expand', 'fill', 'href', 'mode', 'rel', 'shape', 'size', 'strong', 'target', 'type'], outputs: ['myFocus', 'myBlur'] })
export class MyButton {
  /** Emitted when the button has focus. */
  myFocus!: IButton['myFocus'];
  /** Emitted when the button loses focus. */
  myBlur!: IButton['myBlur'];
  protected el: HTMLElement;
  constructor(c: ChangeDetectorRef, r: ElementRef, protected z: NgZone) {
    c.detach();
    this.el = r.nativeElement;
    proxyOutputs(this, this.el, ['myFocus', 'myBlur']);
  }
}
import { Checkbox as ICheckbox } from 'component-library/dist/types/components/my-checkbox/my-checkbox';
export declare interface MyCheckbox extends Components.MyCheckbox {}
@ProxyCmp({inputs: ['checked', 'color', 'disabled', 'indeterminate', 'mode', 'name', 'value']})
@Component({ selector: 'my-checkbox', changeDetection: ChangeDetectionStrategy.OnPush, template: '<ng-content></ng-content>', inputs: ['checked', 'color', 'disabled', 'indeterminate', 'mode', 'name', 'value'], outputs: ['myChange', 'myFocus', 'myBlur'] })
export class MyCheckbox {
  /** Emitted when the checked property has changed. */
  myChange!: ICheckbox['myChange'];
  /** Emitted when the toggle has focus. */
  myFocus!: ICheckbox['myFocus'];
  /** Emitted when the toggle loses focus. */
  myBlur!: ICheckbox['myBlur'];
  protected el: HTMLElement;
  constructor(c: ChangeDetectorRef, r: ElementRef, protected z: NgZone) {
    c.detach();
    this.el = r.nativeElement;
    proxyOutputs(this, this.el, ['myChange', 'myFocus', 'myBlur']);
  }
}

export declare interface MyComponent extends Components.MyComponent {}
@ProxyCmp({inputs: ['age', 'first', 'kidsNames', 'last', 'middle']})
@Component({ selector: 'my-component', changeDetection: ChangeDetectionStrategy.OnPush, template: '<ng-content></ng-content>', inputs: ['age', 'first', 'kidsNames', 'last', 'middle'] })
export class MyComponent {
  protected el: HTMLElement;
  constructor(c: ChangeDetectorRef, r: ElementRef, protected z: NgZone) {
    c.detach();
    this.el = r.nativeElement;
  }
}
import { Input as IInput } from 'component-library/dist/types/components/my-input/my-input';
export declare interface MyInput extends Components.MyInput {}
@ProxyCmp({inputs: ['accept', 'autocapitalize', 'autocomplete', 'autocorrect', 'autofocus', 'clearInput', 'clearOnEdit', 'color', 'disabled', 'enterkeyhint', 'inputmode', 'max', 'maxlength', 'min', 'minlength', 'mode', 'multiple', 'name', 'pattern', 'placeholder', 'readonly', 'required', 'size', 'spellcheck', 'step', 'type', 'value'], 'methods': ['setFocus', 'getInputElement']})
@Component({ selector: 'my-input', changeDetection: ChangeDetectionStrategy.OnPush, template: '<ng-content></ng-content>', inputs: ['accept', 'autocapitalize', 'autocomplete', 'autocorrect', 'autofocus', 'clearInput', 'clearOnEdit', 'color', 'disabled', 'enterkeyhint', 'inputmode', 'max', 'maxlength', 'min', 'minlength', 'mode', 'multiple', 'name', 'pattern', 'placeholder', 'readonly', 'required', 'size', 'spellcheck', 'step', 'type', 'value'], outputs: ['myInput', 'myChange', 'myBlur', 'myFocus'] })
export class MyInput {
  /** Emitted when a keyboard input occurred. */
  myInput!: IInput['myInput'];
  /** Emitted when the value has changed. */
  myChange!: IInput['myChange'];
  /** Emitted when the input loses focus. */
  myBlur!: IInput['myBlur'];
  /** Emitted when the input has focus. */
  myFocus!: IInput['myFocus'];
  protected el: HTMLElement;
  constructor(c: ChangeDetectorRef, r: ElementRef, protected z: NgZone) {
    c.detach();
    this.el = r.nativeElement;
    proxyOutputs(this, this.el, ['myInput', 'myChange', 'myBlur', 'myFocus']);
  }
}
import { Popover as IPopover } from 'component-library/dist/types/components/my-dialog/my-dialog';
export declare interface MyPopover extends Components.MyPopover {}
@ProxyCmp({inputs: ['animated', 'backdropDismiss', 'component', 'componentProps', 'cssClass', 'event', 'keyboardClose', 'mode', 'showBackdrop', 'translucent'], 'methods': ['present', 'dismiss', 'onDidDismiss', 'onWillDismiss']})
@Component({ selector: 'my-popover', changeDetection: ChangeDetectionStrategy.OnPush, template: '<ng-content></ng-content>', inputs: ['animated', 'backdropDismiss', 'component', 'componentProps', 'cssClass', 'event', 'keyboardClose', 'mode', 'showBackdrop', 'translucent'], outputs: ['myPopoverDidPresent', 'myPopoverWillPresent', 'myPopoverWillDismiss', 'myPopoverDidDismiss'] })
export class MyPopover {
  /** Emitted after the popover has presented. */
  myPopoverDidPresent!: IPopover['didPresent'];
  /** Emitted before the popover has presented. */
  myPopoverWillPresent!: IPopover['willPresent'];
  /** Emitted before the popover has dismissed. */
  myPopoverWillDismiss!: IPopover['willDismiss'];
  /** Emitted after the popover has dismissed. */
  myPopoverDidDismiss!: IPopover['didDismiss'];
  protected el: HTMLElement;
  constructor(c: ChangeDetectorRef, r: ElementRef, protected z: NgZone) {
    c.detach();
    this.el = r.nativeElement;
    proxyOutputs(this, this.el, ['myPopoverDidPresent', 'myPopoverWillPresent', 'myPopoverWillDismiss', 'myPopoverDidDismiss']);
  }
}
import { Radio as IRadio } from 'component-library/dist/types/components/my-radio/my-radio';
export declare interface MyRadio extends Components.MyRadio {}
@ProxyCmp({inputs: ['color', 'disabled', 'mode', 'name', 'value']})
@Component({ selector: 'my-radio', changeDetection: ChangeDetectionStrategy.OnPush, template: '<ng-content></ng-content>', inputs: ['color', 'disabled', 'mode', 'name', 'value'], outputs: ['myFocus', 'myBlur'] })
export class MyRadio {
<<<<<<< HEAD
  myFocus!: EventEmitter<CustomEvent>;
  myBlur!: EventEmitter<CustomEvent>;
  mySelect!: EventEmitter<CustomEvent>;
=======
  /** Emitted when the radio button has focus. */
  myFocus!: IRadio['myFocus'];
  /** Emitted when the radio button loses focus. */
  myBlur!: IRadio['myBlur'];
>>>>>>> dd95b4b0
  protected el: HTMLElement;
  constructor(c: ChangeDetectorRef, r: ElementRef, protected z: NgZone) {
    c.detach();
    this.el = r.nativeElement;
    proxyOutputs(this, this.el, ['myFocus', 'myBlur', 'mySelect']);
  }
}
import { RadioGroup as IRadioGroup } from 'component-library/dist/types/components/my-radio-group/my-radio-group';
export declare interface MyRadioGroup extends Components.MyRadioGroup {}
@ProxyCmp({inputs: ['allowEmptySelection', 'name', 'value']})
@Component({ selector: 'my-radio-group', changeDetection: ChangeDetectionStrategy.OnPush, template: '<ng-content></ng-content>', inputs: ['allowEmptySelection', 'name', 'value'], outputs: ['myChange'] })
export class MyRadioGroup {
  /** Emitted when the value has changed. */
  myChange!: IRadioGroup['myChange'];
  protected el: HTMLElement;
  constructor(c: ChangeDetectorRef, r: ElementRef, protected z: NgZone) {
    c.detach();
    this.el = r.nativeElement;
    proxyOutputs(this, this.el, ['myChange']);
  }
}
import { Range as IRange } from 'component-library/dist/types/components/my-range/my-range';
export declare interface MyRange extends Components.MyRange {}
@ProxyCmp({inputs: ['color', 'debounce', 'disabled', 'dualKnobs', 'max', 'min', 'mode', 'name', 'pin', 'snaps', 'step', 'ticks', 'value']})
@Component({ selector: 'my-range', changeDetection: ChangeDetectionStrategy.OnPush, template: '<ng-content></ng-content>', inputs: ['color', 'debounce', 'disabled', 'dualKnobs', 'max', 'min', 'mode', 'name', 'pin', 'snaps', 'step', 'ticks', 'value'], outputs: ['myChange', 'myFocus', 'myBlur'] })
export class MyRange {
  /** Emitted when the value property has changed. */
  myChange!: IRange['myChange'];
  /** Emitted when the range has focus. */
  myFocus!: IRange['myFocus'];
  /** Emitted when the range loses focus. */
  myBlur!: IRange['myBlur'];
  protected el: HTMLElement;
  constructor(c: ChangeDetectorRef, r: ElementRef, protected z: NgZone) {
    c.detach();
    this.el = r.nativeElement;
    proxyOutputs(this, this.el, ['myChange', 'myFocus', 'myBlur']);
  }
}<|MERGE_RESOLUTION|>--- conflicted
+++ resolved
@@ -132,16 +132,10 @@
 @ProxyCmp({inputs: ['color', 'disabled', 'mode', 'name', 'value']})
 @Component({ selector: 'my-radio', changeDetection: ChangeDetectionStrategy.OnPush, template: '<ng-content></ng-content>', inputs: ['color', 'disabled', 'mode', 'name', 'value'], outputs: ['myFocus', 'myBlur'] })
 export class MyRadio {
-<<<<<<< HEAD
-  myFocus!: EventEmitter<CustomEvent>;
-  myBlur!: EventEmitter<CustomEvent>;
-  mySelect!: EventEmitter<CustomEvent>;
-=======
   /** Emitted when the radio button has focus. */
   myFocus!: IRadio['myFocus'];
   /** Emitted when the radio button loses focus. */
   myBlur!: IRadio['myBlur'];
->>>>>>> dd95b4b0
   protected el: HTMLElement;
   constructor(c: ChangeDetectorRef, r: ElementRef, protected z: NgZone) {
     c.detach();
